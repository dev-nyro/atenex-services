# query-service/app/core/config.py
import logging
import os
from typing import Optional, List, Any, Dict
from pydantic_settings import BaseSettings, SettingsConfigDict
from pydantic import AnyHttpUrl, SecretStr, Field, field_validator, ValidationError, ValidationInfo
import sys
import json
from pathlib import Path 

# --- Default Values ---
# PostgreSQL
POSTGRES_K8S_HOST_DEFAULT = "postgresql-service.nyro-develop.svc.cluster.local"
POSTGRES_K8S_PORT_DEFAULT = 5432
POSTGRES_K8S_DB_DEFAULT = "atenex"
POSTGRES_K8S_USER_DEFAULT = "postgres"

# Milvus
ZILLIZ_ENDPOINT_DEFAULT = "https://in03-0afab716eb46d7f.serverless.gcp-us-west1.cloud.zilliz.com"
MILVUS_DEFAULT_COLLECTION = "atenex_collection"
MILVUS_DEFAULT_EMBEDDING_FIELD = "embedding"
MILVUS_DEFAULT_CONTENT_FIELD = "content"
MILVUS_DEFAULT_COMPANY_ID_FIELD = "company_id"
MILVUS_DEFAULT_DOCUMENT_ID_FIELD = "document_id"
MILVUS_DEFAULT_FILENAME_FIELD = "file_name"
MILVUS_DEFAULT_GRPC_TIMEOUT = 15
MILVUS_DEFAULT_SEARCH_PARAMS = {"metric_type": "IP", "params": {"nprobe": 10}}
MILVUS_DEFAULT_METADATA_FIELDS = ["company_id", "document_id", "file_name", "page", "title"]

# Embedding Service
EMBEDDING_SERVICE_K8S_URL_DEFAULT = "http://embedding-service.nyro-develop.svc.cluster.local:80" 
# Reranker Service
RERANKER_SERVICE_K8S_URL_DEFAULT = "http://reranker-service.nyro-develop.svc.cluster.local:80" 
# Sparse Search Service
SPARSE_SEARCH_SERVICE_K8S_URL_DEFAULT = "http://sparse-search-service.nyro-develop.svc.cluster.local:80" 


# --- Paths for Prompt Templates ---
PROMPT_DIR = Path(__file__).resolve().parent.parent / "prompts"
DEFAULT_RAG_PROMPT_TEMPLATE_PATH = str(PROMPT_DIR / "rag_template_gemini_v2.txt")
DEFAULT_GENERAL_PROMPT_TEMPLATE_PATH = str(PROMPT_DIR / "general_template_gemini_v2.txt")
DEFAULT_MAP_PROMPT_TEMPLATE_PATH = str(PROMPT_DIR / "map_prompt_template.txt")
DEFAULT_REDUCE_PROMPT_TEMPLATE_PATH = str(PROMPT_DIR / "reduce_prompt_template_v2.txt")


# Models
DEFAULT_EMBEDDING_DIMENSION = 1536
<<<<<<< HEAD
DEFAULT_GEMINI_MODEL = "gemini-1.5-flash-latest" 
DEFAULT_GEMINI_MAX_OUTPUT_TOKENS: Optional[int] = 8000 # Ajustado a un valor común para Flash, pero puede ser None
=======
DEFAULT_GEMINI_MODEL = "gemini-2.5-flash-preview-04-17" 
DEFAULT_GEMINI_MAX_OUTPUT_TOKENS = 16384
>>>>>>> dd88a324

# RAG Pipeline Parameters
DEFAULT_RETRIEVER_TOP_K = 200 
DEFAULT_BM25_ENABLED: bool = True
DEFAULT_RERANKER_ENABLED: bool = True
DEFAULT_DIVERSITY_FILTER_ENABLED: bool = False 
DEFAULT_MAX_CONTEXT_CHUNKS: int = 200 
DEFAULT_HYBRID_ALPHA: float = 0.5
DEFAULT_DIVERSITY_LAMBDA: float = 0.5
DEFAULT_MAX_PROMPT_TOKENS: int = 500000 
DEFAULT_MAX_CHAT_HISTORY_MESSAGES = 10 # Reducido de 20 para ser más conservador con el tamaño del prompt
DEFAULT_NUM_SOURCES_TO_SHOW = 7

# MapReduce settings
DEFAULT_MAPREDUCE_ENABLED: bool = True 
DEFAULT_MAPREDUCE_CHUNK_BATCH_SIZE: int = 5
DEFAULT_MAPREDUCE_ACTIVATION_THRESHOLD: int = 25 
DEFAULT_TIKTOKEN_ENCODING_NAME: str = "cl100k_base"


class Settings(BaseSettings):
    model_config = SettingsConfigDict(
        env_file='.env',
        env_prefix='QUERY_',
        env_file_encoding='utf-8',
        case_sensitive=False,
        extra='ignore'
    )

    # --- General ---
    PROJECT_NAME: str = "Atenex Query Service"
    API_V1_STR: str = "/api/v1"
    LOG_LEVEL: str = "INFO"

    # --- Database (PostgreSQL) ---
    POSTGRES_USER: str = Field(default=POSTGRES_K8S_USER_DEFAULT)
    POSTGRES_PASSWORD: SecretStr
    POSTGRES_SERVER: str = Field(default=POSTGRES_K8S_HOST_DEFAULT)
    POSTGRES_PORT: int = Field(default=POSTGRES_K8S_PORT_DEFAULT)
    POSTGRES_DB: str = Field(default=POSTGRES_K8S_DB_DEFAULT)

    # --- Vector Store (Milvus/Zilliz) ---
    ZILLIZ_API_KEY: SecretStr = Field(description="API Key for Zilliz Cloud connection.")
    MILVUS_URI: AnyHttpUrl = Field(default_factory=lambda: AnyHttpUrl(ZILLIZ_ENDPOINT_DEFAULT))

    @field_validator('MILVUS_URI', mode='before')
    @classmethod
    def validate_milvus_uri(cls, v: Any) -> AnyHttpUrl:
        if not isinstance(v, str):
            raise ValueError("MILVUS_URI must be a string.")
        v_strip = v.strip()
        if not v_strip.startswith("https://"): 
            raise ValueError(f"Invalid Zilliz URI: Must start with https://. Received: '{v_strip}'")
        try:
            validated_url = AnyHttpUrl(v_strip)
            return validated_url
        except Exception as e:
            raise ValueError(f"Invalid Milvus URI format '{v_strip}': {e}") from e

    @field_validator('ZILLIZ_API_KEY', mode='before')
    @classmethod
    def check_zilliz_key(cls, v: Any, info: ValidationInfo) -> Any:
        if isinstance(v, SecretStr):
            secret_value = v.get_secret_value()
            if secret_value is None or secret_value == "":
                raise ValueError(f"Required secret field 'QUERY_ZILLIZ_API_KEY' cannot be empty.")
        elif v is None or v == "":
            raise ValueError(f"Required secret field 'QUERY_ZILLIZ_API_KEY' cannot be empty.")
        return v

    MILVUS_COLLECTION_NAME: str = Field(default=MILVUS_DEFAULT_COLLECTION)
    MILVUS_EMBEDDING_FIELD: str = Field(default=MILVUS_DEFAULT_EMBEDDING_FIELD)
    MILVUS_CONTENT_FIELD: str = Field(default=MILVUS_DEFAULT_CONTENT_FIELD)
    MILVUS_COMPANY_ID_FIELD: str = Field(default=MILVUS_DEFAULT_COMPANY_ID_FIELD)
    MILVUS_DOCUMENT_ID_FIELD: str = Field(default=MILVUS_DEFAULT_DOCUMENT_ID_FIELD)
    MILVUS_FILENAME_FIELD: str = Field(default=MILVUS_DEFAULT_FILENAME_FIELD)
    MILVUS_METADATA_FIELDS: List[str] = Field(default=MILVUS_DEFAULT_METADATA_FIELDS)
    MILVUS_GRPC_TIMEOUT: int = Field(default=MILVUS_DEFAULT_GRPC_TIMEOUT)
    MILVUS_SEARCH_PARAMS: Dict[str, Any] = Field(default_factory=lambda: MILVUS_DEFAULT_SEARCH_PARAMS.copy())

    # --- Embedding Settings (General) ---
    EMBEDDING_DIMENSION: int = Field(default=DEFAULT_EMBEDDING_DIMENSION, description="Dimension of embeddings, used for Milvus and validation.")

    # --- External Embedding Service ---
    EMBEDDING_SERVICE_URL: AnyHttpUrl = Field(default_factory=lambda: AnyHttpUrl(EMBEDDING_SERVICE_K8S_URL_DEFAULT), description="URL of the Atenex Embedding Service.")
    EMBEDDING_CLIENT_TIMEOUT: int = Field(default=30, description="Timeout in seconds for calls to the Embedding Service.")

    # --- LLM (Google Gemini) ---
    GEMINI_API_KEY: SecretStr
    GEMINI_MODEL_NAME: str = Field(default=DEFAULT_GEMINI_MODEL)
<<<<<<< HEAD
    GEMINI_MAX_OUTPUT_TOKENS: Optional[int] = Field(default=DEFAULT_GEMINI_MAX_OUTPUT_TOKENS, description="Optional: Maximum number of tokens to generate in the LLM response.")
=======
    GEMINI_MAX_OUTPUT_TOKENS: int = Field(default=DEFAULT_GEMINI_MAX_OUTPUT_TOKENS, gt=0)

>>>>>>> dd88a324

    # --- Reranker Settings ---
    RERANKER_ENABLED: bool = Field(default=DEFAULT_RERANKER_ENABLED)
    RERANKER_SERVICE_URL: AnyHttpUrl = Field(default_factory=lambda: AnyHttpUrl(RERANKER_SERVICE_K8S_URL_DEFAULT), description="URL of the Atenex Reranker Service.")
    RERANKER_CLIENT_TIMEOUT: int = Field(default=30, description="Timeout in seconds for calls to the Reranker Service.")

    # --- Sparse Retriever (Remote Service) ---
    BM25_ENABLED: bool = Field(default=DEFAULT_BM25_ENABLED, description="Enables/disables the sparse search step (uses sparse-search-service).")
    SPARSE_SEARCH_SERVICE_URL: AnyHttpUrl = Field(default_factory=lambda: AnyHttpUrl(SPARSE_SEARCH_SERVICE_K8S_URL_DEFAULT), description="URL of the Atenex Sparse Search Service.")
    SPARSE_SEARCH_CLIENT_TIMEOUT: int = Field(default=30, description="Timeout for calls to Sparse Search Service.")


    # --- Diversity Filter ---
    DIVERSITY_FILTER_ENABLED: bool = Field(default=DEFAULT_DIVERSITY_FILTER_ENABLED)
    MAX_CONTEXT_CHUNKS: int = Field(default=DEFAULT_MAX_CONTEXT_CHUNKS, gt=0, description="Max number of retrieved/reranked chunks to pass to LLM context in Direct RAG, or to Diversity Filter.")
    QUERY_DIVERSITY_LAMBDA: float = Field(default=DEFAULT_DIVERSITY_LAMBDA, ge=0.0, le=1.0, description="Lambda for MMR diversity (0=max diversity, 1=max relevance).")

    # --- RAG Pipeline Parameters ---
    RETRIEVER_TOP_K: int = Field(default=DEFAULT_RETRIEVER_TOP_K, gt=0, le=500)
    HYBRID_FUSION_ALPHA: float = Field(default=DEFAULT_HYBRID_ALPHA, ge=0.0, le=1.0)
    
    # Prompt template paths
    RAG_PROMPT_TEMPLATE_PATH: str = Field(default=DEFAULT_RAG_PROMPT_TEMPLATE_PATH)
    GENERAL_PROMPT_TEMPLATE_PATH: str = Field(default=DEFAULT_GENERAL_PROMPT_TEMPLATE_PATH)
    MAP_PROMPT_TEMPLATE_PATH: str = Field(default=DEFAULT_MAP_PROMPT_TEMPLATE_PATH)
    REDUCE_PROMPT_TEMPLATE_PATH: str = Field(default=DEFAULT_REDUCE_PROMPT_TEMPLATE_PATH)

    MAX_PROMPT_TOKENS: Optional[int] = Field(default=DEFAULT_MAX_PROMPT_TOKENS, description="Token threshold to activate MapReduce if enabled. Also a general guide for LLM context window size.")
    MAX_CHAT_HISTORY_MESSAGES: int = Field(default=DEFAULT_MAX_CHAT_HISTORY_MESSAGES, ge=0)
    NUM_SOURCES_TO_SHOW: int = Field(default=DEFAULT_NUM_SOURCES_TO_SHOW, ge=0)

    # --- MapReduce Settings ---
    MAPREDUCE_ENABLED: bool = Field(default=DEFAULT_MAPREDUCE_ENABLED)
    MAPREDUCE_CHUNK_BATCH_SIZE: int = Field(default=DEFAULT_MAPREDUCE_CHUNK_BATCH_SIZE, gt=0)
    MAPREDUCE_ACTIVATION_THRESHOLD_CHUNKS: int = Field(default=DEFAULT_MAPREDUCE_ACTIVATION_THRESHOLD, gt=0, description="Chunk count threshold to activate MapReduce (secondary to token threshold).")
    TIKTOKEN_ENCODING_NAME: str = Field(default=DEFAULT_TIKTOKEN_ENCODING_NAME, description="Encoding name for tiktoken.")


    # --- Service Client Config ---
    HTTP_CLIENT_TIMEOUT: int = Field(default=60) 
    HTTP_CLIENT_MAX_RETRIES: int = Field(default=2)
    HTTP_CLIENT_BACKOFF_FACTOR: float = Field(default=1.0)

    # --- Validators ---
    @field_validator('LOG_LEVEL')
    @classmethod
    def check_log_level(cls, v: str) -> str:
        valid_levels = ["DEBUG", "INFO", "WARNING", "ERROR", "CRITICAL"]
        normalized_v = v.upper()
        if normalized_v not in valid_levels:
            raise ValueError(f"Invalid LOG_LEVEL '{v}'. Must be one of {valid_levels}")
        return normalized_v

    @field_validator('POSTGRES_PASSWORD', 'GEMINI_API_KEY', mode='before')
    @classmethod
    def check_secret_value_present(cls, v: Any, info: ValidationInfo) -> Any:
        if isinstance(v, SecretStr):
            secret_value = v.get_secret_value()
            if secret_value is None or secret_value == "":
                raise ValueError(f"Required secret field 'QUERY_{info.field_name.upper()}' cannot be empty.")
        elif v is None or v == "":
            raise ValueError(f"Required secret field 'QUERY_{info.field_name.upper()}' cannot be empty.")
        return v

    @field_validator('EMBEDDING_DIMENSION')
    @classmethod
    def check_embedding_dimension(cls, v: int, info: ValidationInfo) -> int:
        if v <= 0:
            raise ValueError("EMBEDDING_DIMENSION must be a positive integer.")
        logging.info(f"Configured EMBEDDING_DIMENSION: {v}. This will be used for Milvus and validated against the embedding service.")
        return v

    @field_validator('MAX_CONTEXT_CHUNKS')
    @classmethod
    def check_max_context_chunks(cls, v: int, info: ValidationInfo) -> int:
        if v <= 0:
             raise ValueError("MAX_CONTEXT_CHUNKS must be a positive integer.")
        return v
    
    @field_validator('MAPREDUCE_CHUNK_BATCH_SIZE')
    @classmethod
    def check_mapreduce_batch_size(cls, v: int, info: ValidationInfo) -> int:
        if v <=0:
            raise ValueError("MAPREDUCE_CHUNK_BATCH_SIZE must be positive.")
        if v > 20: 
            logging.warning(f"MAPREDUCE_CHUNK_BATCH_SIZE ({v}) is quite large. Ensure LLM can handle this many docs in a single map prompt.")
        return v
        
    @field_validator('MAPREDUCE_ACTIVATION_THRESHOLD_CHUNKS') 
    @classmethod
    def check_mapreduce_activation_threshold_chunks(cls, v: int, info: ValidationInfo) -> int:
        if v <= 0:
            raise ValueError("MAPREDUCE_ACTIVATION_THRESHOLD_CHUNKS must be positive.")
        return v


    @field_validator('NUM_SOURCES_TO_SHOW')
    @classmethod
    def check_num_sources_to_show(cls, v: int, info: ValidationInfo) -> int:
        max_chunks = info.data.get('MAX_CONTEXT_CHUNKS', DEFAULT_MAX_CONTEXT_CHUNKS)
        if v > max_chunks:
             logging.warning(f"NUM_SOURCES_TO_SHOW ({v}) is greater than MAX_CONTEXT_CHUNKS ({max_chunks}). Will only show up to {max_chunks} sources if MapReduce is not used.")
        if v < 0:
            raise ValueError("NUM_SOURCES_TO_SHOW cannot be negative.")
        return v

    @field_validator('GEMINI_MAX_OUTPUT_TOKENS')
    @classmethod
    def check_gemini_max_output_tokens(cls, v: Optional[int]) -> Optional[int]:
        if v is not None and v <= 0:
            raise ValueError("GEMINI_MAX_OUTPUT_TOKENS, if set, must be a positive integer.")
        return v

# --- Global Settings Instance ---
temp_log = logging.getLogger("query_service.config.loader")
if not temp_log.handlers:
    handler = logging.StreamHandler(sys.stdout)
    formatter = logging.Formatter('%(levelname)s: [%(asctime)s] [%(name)s] %(message)s')
    handler.setFormatter(formatter)
    temp_log.addHandler(handler)
    temp_log.setLevel(logging.INFO)

try:
    temp_log.info("Loading Query Service settings...")
    settings = Settings()
    temp_log.info("--- Query Service Settings Loaded ---")
    
    excluded_fields = {'POSTGRES_PASSWORD', 'GEMINI_API_KEY', 'ZILLIZ_API_KEY'}
    log_data = settings.model_dump(exclude=excluded_fields)

    for key, value in log_data.items():
        if key.endswith("_PATH"): 
            try:
                path_obj = Path(value)
                status_msg = "Present and readable" if path_obj.is_file() and os.access(path_obj, os.R_OK) else "!!! NOT FOUND or UNREADABLE !!!"
                temp_log.info(f"  {key.upper()}: {value} (Status: {status_msg})")
            except Exception as path_e:
                temp_log.info(f"  {key.upper()}: {value} (Status: Error checking path: {path_e})")
        else:
            temp_log.info(f"  {key.upper()}: {value}")

    pg_pass_status = '*** SET ***' if settings.POSTGRES_PASSWORD and settings.POSTGRES_PASSWORD.get_secret_value() else '!!! NOT SET !!!'
    temp_log.info(f"  POSTGRES_PASSWORD:            {pg_pass_status}")
    gemini_key_status = '*** SET ***' if settings.GEMINI_API_KEY and settings.GEMINI_API_KEY.get_secret_value() else '!!! NOT SET !!!'
    temp_log.info(f"  GEMINI_API_KEY:               {gemini_key_status}")
    zilliz_api_key_status = '*** SET ***' if settings.ZILLIZ_API_KEY and settings.ZILLIZ_API_KEY.get_secret_value() else '!!! NOT SET !!!'
    temp_log.info(f"  ZILLIZ_API_KEY:               {zilliz_api_key_status}")
    temp_log.info(f"------------------------------------")

except (ValidationError, ValueError) as e:
    error_details = ""
    if isinstance(e, ValidationError):
        try: error_details = f"\nValidation Errors:\n{json.dumps(e.errors(), indent=2)}"
        except Exception: error_details = f"\nRaw Errors: {e}"
    else: error_details = f"\nError: {e}"
    temp_log.critical(f"!!!!!!!!!!!!!!!!!!!!!!!!!!!!!!!!!!!!!!!!!!!!!!!!!!!!!!!!!!!!")
    temp_log.critical(f"! FATAL: Query Service configuration validation failed!{error_details}")
    temp_log.critical(f"! Check environment variables (prefixed with QUERY_) or .env file.")
    temp_log.critical(f"!!!!!!!!!!!!!!!!!!!!!!!!!!!!!!!!!!!!!!!!!!!!!!!!!!!!!!!!!!!!")
    sys.exit(1)
except Exception as e:
    temp_log.exception(f"FATAL: Unexpected error loading Query Service settings: {e}")
    sys.exit(1)<|MERGE_RESOLUTION|>--- conflicted
+++ resolved
@@ -45,13 +45,8 @@
 
 # Models
 DEFAULT_EMBEDDING_DIMENSION = 1536
-<<<<<<< HEAD
-DEFAULT_GEMINI_MODEL = "gemini-1.5-flash-latest" 
-DEFAULT_GEMINI_MAX_OUTPUT_TOKENS: Optional[int] = 8000 # Ajustado a un valor común para Flash, pero puede ser None
-=======
 DEFAULT_GEMINI_MODEL = "gemini-2.5-flash-preview-04-17" 
 DEFAULT_GEMINI_MAX_OUTPUT_TOKENS = 16384
->>>>>>> dd88a324
 
 # RAG Pipeline Parameters
 DEFAULT_RETRIEVER_TOP_K = 200 
@@ -142,12 +137,8 @@
     # --- LLM (Google Gemini) ---
     GEMINI_API_KEY: SecretStr
     GEMINI_MODEL_NAME: str = Field(default=DEFAULT_GEMINI_MODEL)
-<<<<<<< HEAD
-    GEMINI_MAX_OUTPUT_TOKENS: Optional[int] = Field(default=DEFAULT_GEMINI_MAX_OUTPUT_TOKENS, description="Optional: Maximum number of tokens to generate in the LLM response.")
-=======
     GEMINI_MAX_OUTPUT_TOKENS: int = Field(default=DEFAULT_GEMINI_MAX_OUTPUT_TOKENS, gt=0)
 
->>>>>>> dd88a324
 
     # --- Reranker Settings ---
     RERANKER_ENABLED: bool = Field(default=DEFAULT_RERANKER_ENABLED)
